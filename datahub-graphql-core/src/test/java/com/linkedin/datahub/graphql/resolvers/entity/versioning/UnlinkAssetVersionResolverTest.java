--- conflicted
+++ resolved
@@ -48,11 +48,8 @@
     Mockito.when(mockEnv.getArgument(Mockito.eq("input"))).thenReturn(input);
     Mockito.when(mockEnv.getContext()).thenReturn(mockContext);
 
-<<<<<<< HEAD
-    assertNotNull(resolver.get(mockEnv).get());
-=======
+
     assertEquals(resolver.get(mockEnv).get(), null);
->>>>>>> 05ed277f
 
     Mockito.verify(mockService)
         .unlinkVersion(
