--- conflicted
+++ resolved
@@ -40,15 +40,12 @@
       result.setCreated(
           TimeStampToAuditStampMapper.map(context, mlModelGroupProperties.getCreated()));
     }
-<<<<<<< HEAD
-=======
     if (mlModelGroupProperties.getName() != null) {
       result.setName(mlModelGroupProperties.getName());
     } else {
       // backfill name from URN for backwards compatibility
       result.setName(entityUrn.getEntityKey().get(1)); // indexed access is safe here
     }
->>>>>>> 47134c27
 
     if (mlModelGroupProperties.hasLastModified()) {
       result.setLastModified(
