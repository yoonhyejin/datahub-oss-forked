--- conflicted
+++ resolved
@@ -305,30 +305,7 @@
     "entityType": "dataProcessInstance",
     "entityUrn": "urn:li:dataProcessInstance:2666299269d6ebea994d5ec0c29e3aca",
     "changeType": "UPSERT",
-<<<<<<< HEAD
-=======
-    "aspectName": "dataProcessInstanceOutput",
-    "aspect": {
-        "json": {
-            "outputs": [],
-            "outputEdges": [
-                {
-                    "destinationUrn": "urn:li:mlModel:(urn:li:dataPlatform:mlflow,test-model_1,PROD)"
-                }
-            ]
-        }
-    },
-    "systemMetadata": {
-        "lastObserved": 1615443388097,
-        "runId": "mlflow-source-test",
-        "lastRunId": "no-run-id-provided"
-    }
-},
-{
-    "entityType": "dataProcessInstance",
-    "entityUrn": "urn:li:dataProcessInstance:2666299269d6ebea994d5ec0c29e3aca",
-    "changeType": "UPSERT",
->>>>>>> 106d7755
+
     "aspectName": "mlTrainingRunProperties",
     "aspect": {
         "json": {
