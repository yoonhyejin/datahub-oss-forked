--- conflicted
+++ resolved
@@ -1,11 +1,6 @@
-<<<<<<< HEAD
 import time
 from dataclasses import dataclass, field
 from typing import Any, Callable, Dict, Iterable, List, Optional, TypeVar, Union
-=======
-from dataclasses import dataclass
-from typing import Any, Callable, Iterable, List, Optional, TypeVar, Union
->>>>>>> 7c492bc2
 
 from mlflow import MlflowClient
 from mlflow.entities import Experiment, Run
@@ -14,16 +9,10 @@
 from pydantic.fields import Field
 
 import datahub.emitter.mce_builder as builder
-<<<<<<< HEAD
 from datahub.api.entities.dataprocess.dataprocess_instance import (
     DataProcessInstance,
 )
 from datahub.configuration.source_common import EnvConfigMixin
-=======
-from datahub.configuration.source_common import (
-    EnvConfigMixin,
-)
->>>>>>> 7c492bc2
 from datahub.emitter.mcp import MetadataChangeProposalWrapper
 from datahub.emitter.mcp_builder import ContainerKey
 from datahub.ingestion.api.common import PipelineContext
@@ -83,15 +72,10 @@
 T = TypeVar("T")
 
 
-<<<<<<< HEAD
 class ContainerKeyWithId(ContainerKey):
     id: str
 
-
-class MLflowConfig(EnvConfigMixin):
-=======
 class MLflowConfig(StatefulIngestionConfigBase, EnvConfigMixin):
->>>>>>> 7c492bc2
     tracking_uri: Optional[str] = Field(
         default=None,
         description="Tracking server URI. If not set, an MLflow default tracking_uri is used (local `mlruns/` directory or `MLFLOW_TRACKING_URI` environment variable)",
