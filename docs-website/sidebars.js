// note: to handle errors where you don't want a markdown file in the sidebar, add it as a comment.
// this will fix errors like `Error: File not accounted for in sidebar: ...`
module.exports = {
  overviewSidebar: [
    // Getting Started.
    {
      type: "html",
      value: "<div>Getting Started</div>",
      defaultStyle: true,
    },
    {
      label: "What Is DataHub?",
      type: "category",
      collapsed: true,
      link: { type: "doc", id: "docs/features" },
      items: [
        // By the end of this section, readers should understand the core use cases that DataHub addresses,
        // target end-users, high-level architecture, & hosting options
        {
          type: "doc",
          label: "Quickstart",
          id: "docs/quickstart",
        },
        {
          type: "link",
          label: "Demo",
          href: "https://demo.datahubproject.io/",
        },
        {
          type: "link",
          label: "Adoption Stories",
          href: "/adoption-stories",
        },
      ],
    },
    {
      type: "category",
      label: "Features",
      link: {
        type: "generated-index",
        title: "Feature Guides",
        description: "Learn about the features of DataHub.",
      },
      items: [
        // "docs/how/ui-tabs-guide",
        {
          label: "Assertions",
          type: "category",
          link: { type: "doc", id: "docs/managed-datahub/observe/assertions" },
          items: [
            {
              label: "Column Assertions",
              type: "doc",
              id: "docs/managed-datahub/observe/column-assertions",
              className: "saasOnly",
            },
            {
              label: "Custom SQL Assertions",
              type: "doc",
              id: "docs/managed-datahub/observe/custom-sql-assertions",
              className: "saasOnly",
            },
            {
              label: "Freshness Assertions",
              type: "doc",
              id: "docs/managed-datahub/observe/freshness-assertions",
              className: "saasOnly",
            },
            {
              label: "Schema Assertions",
              type: "doc",
              id: "docs/managed-datahub/observe/schema-assertions",
              className: "saasOnly",
            },
            {
              label: "Volume Assertions",
              type: "doc",
              id: "docs/managed-datahub/observe/volume-assertions",
              className: "saasOnly",
            },
            {
              label: "Open Assertions Specification",
              type: "category",
              link: { type: "doc", id: "docs/assertions/open-assertions-spec" },
              items: [
                {
                  label: "Snowflake",
                  type: "doc",
                  id: "docs/assertions/snowflake/snowflake_dmfs",
                },
              ],
            },
          ],
        },
        {
          label: "Automations",
          type: "category",
          collapsed: false,
          items: [
            {
              label: "Documentation Propagation",
              type: "doc",
              id: "docs/automations/docs-propagation",
            },
            {
              label: "Glossary Term Propagation",
              type: "doc",
              id: "docs/automations/glossary-term-propagation",
            },
            {
              label: "BigQuery Metadata Sync",
              type: "doc",
              id: "docs/automations/bigquery-metadata-sync",
              className: "saasOnly",
            },
            {
              label: "Snowflake Tag Sync",
              type: "doc",
              id: "docs/automations/snowflake-tag-propagation",
              className: "saasOnly",
            },
            {
              label: "AI Classification",
              type: "doc",
              id: "docs/automations/ai-term-suggestion",
              className: "saasOnly",
            },
            {
              label: "AI Documentation",
              type: "doc",
              id: "docs/automations/ai-docs",
              className: "saasOnly",
            },
          ],
        },
        {
          label: "Business Attributes",
          type: "doc",
          id: "docs/businessattributes",
        },
        {
          label: "Business Glossary",
          type: "doc",
          id: "docs/glossary/business-glossary",
        },
        {
          label: "Compliance Forms",
          type: "category",
          collapsed: true,
          items: [
            {
              type: "doc",
              id: "docs/features/feature-guides/compliance-forms/overview",
            },
            {
              type: "doc",
              id: "docs/features/feature-guides/compliance-forms/create-a-form",
            },
            {
              type: "doc",
              id: "docs/features/feature-guides/compliance-forms/complete-a-form",
            },
          ],
        },
        {
          label: "Data Contract",
          type: "doc",
          id: "docs/managed-datahub/observe/data-contract",
        },
        {
          label: "Data Products",
          type: "doc",
          id: "docs/dataproducts",
        },
        {
          label: "Dataset Usage and Query History",
          type: "doc",
          id: "docs/features/dataset-usage-and-query-history",
        },
        {
          label: "Domains",
          type: "doc",
          id: "docs/domains",
        },
        {
          label: "Incidents",
          type: "doc",
          id: "docs/incidents/incidents",
        },
        {
          label: "Ingestion",
          type: "doc",
          id: "docs/ui-ingestion",
        },
        {
          label: "Lineage",
          type: "category",
          link: {
            type: "doc",
            id: "docs/generated/lineage/lineage-feature-guide",
          },
          items: [
            {
              label: "Lineage Impact analysis",
              type: "doc",
              id: "docs/act-on-metadata/impact-analysis",
            },
            {
              label: "Managing Lineage via UI",
              type: "doc",
              id: "docs/features/feature-guides/ui-lineage",
            },
          ],
        },
        {
          label: "Metadata Tests",
          type: "doc",
          id: "docs/tests/metadata-tests",
          className: "saasOnly",
        },
        {
          label: "Ownership",
          type: "doc",
          id: "docs/ownership/ownership-types",
        },
        {
          label: "Policies",
          type: "doc",
          id: "docs/authorization/access-policies-guide",
        },
        {
          label: "Posts",
          type: "doc",
          id: "docs/posts",
        },
        {
          label: "Properties",
          type: "category",
          collapsed: true,
          items: [
            {
              type: "doc",
              id: "docs/features/feature-guides/properties/overview",
            },
            {
              type: "doc",
              id: "docs/features/feature-guides/properties/create-a-property",
            },
          ],
        },
        {
          label: "Schema history",
          type: "doc",
          id: "docs/schema-history",
        },
        {
          label: "Search",
          type: "doc",
          id: "docs/how/search",
        },
        {
          label: "Sync Status",
          type: "doc",
          id: "docs/sync-status",
        },
        {
          label: "Tags",
          type: "doc",
          id: "docs/tags",
        },
      ],
    },
    {
      label: "DataHub Cloud",
      type: "category",
      collapsed: true,
      link: {
        type: "doc",
        id: "docs/managed-datahub/managed-datahub-overview",
      },
      items: [
        "docs/managed-datahub/welcome-acryl",
        {
          "Configure Single Sign-On": [
            {
              type: "doc",
              id: "docs/authentication/guides/sso/initialize-oidc",
              className: "saasOnly",
            },
            {
              type: "doc",
              id: "docs/managed-datahub/integrations/oidc-sso-integration",
              className: "saasOnly",
            },
          ],
        },
        {
          "DataHub API": [
            {
              type: "doc",
              id: "docs/managed-datahub/datahub-api/entity-events-api",
              className: "saasOnly",
            },
            {
              "GraphQL API": [
                "docs/managed-datahub/datahub-api/graphql-api/getting-started",
              ],
            },
          ],
        },
        {
          Slack: [
            {
              type: "doc",
              id: "docs/managed-datahub/slack/saas-slack-setup",
              className: "saasOnly",
            },
            {
              type: "doc",
              id: "docs/managed-datahub/slack/saas-slack-app",
              className: "saasOnly",
            },
            {
              type: "doc",
              id: "docs/managed-datahub/slack/saas-slack-troubleshoot",
              className: "saasOnly",
            },
          ],
        },
        {
          "Operator Guides": [
            {
              type: "doc",
              id: "docs/managed-datahub/operator-guide/setting-up-remote-ingestion-executor",
              className: "saasOnly",
            },
            {
              type: "doc",
              id: "docs/managed-datahub/operator-guide/setting-up-events-api-on-aws-eventbridge",
              className: "saasOnly",
            },
            {
              type: "doc",
              id: "docs/managed-datahub/integrations/aws-privatelink",
              className: "saasOnly",
            },
          ],
        },
        {
          type: "doc",
          id: "docs/managed-datahub/approval-workflows",
          className: "saasOnly",
        },
        {
          type: "doc",
          id: "docs/managed-datahub/chrome-extension",
        },
        {
          type: "doc",
          id: "docs/managed-datahub/subscription-and-notification",
          className: "saasOnly",
        },
        {
          "DataHub Cloud Release History": [
            "docs/managed-datahub/release-notes/v_0_3_8",
            "docs/managed-datahub/release-notes/v_0_3_7",
            "docs/managed-datahub/release-notes/v_0_3_6",
            "docs/managed-datahub/release-notes/v_0_3_5",
            "docs/managed-datahub/release-notes/v_0_3_4",
            "docs/managed-datahub/release-notes/v_0_3_3",
            "docs/managed-datahub/release-notes/v_0_3_2",
            "docs/managed-datahub/release-notes/v_0_3_1",
            "docs/managed-datahub/release-notes/v_0_2_16",
            "docs/managed-datahub/release-notes/v_0_2_15",
            "docs/managed-datahub/release-notes/v_0_2_14",
            "docs/managed-datahub/release-notes/v_0_2_13",
            "docs/managed-datahub/release-notes/v_0_2_12",
            "docs/managed-datahub/release-notes/v_0_2_11",
            "docs/managed-datahub/release-notes/v_0_2_10",
            "docs/managed-datahub/release-notes/v_0_2_9",
            "docs/managed-datahub/release-notes/v_0_2_8",
            "docs/managed-datahub/release-notes/v_0_2_7",
            "docs/managed-datahub/release-notes/v_0_2_6",
            "docs/managed-datahub/release-notes/v_0_2_5",
            "docs/managed-datahub/release-notes/v_0_2_4",
            "docs/managed-datahub/release-notes/v_0_2_3",
            "docs/managed-datahub/release-notes/v_0_2_2",
            "docs/managed-datahub/release-notes/v_0_2_1",
            "docs/managed-datahub/release-notes/v_0_2_0",
            "docs/managed-datahub/release-notes/v_0_1_73",
            "docs/managed-datahub/release-notes/v_0_1_72",
            "docs/managed-datahub/release-notes/v_0_1_70",
            "docs/managed-datahub/release-notes/v_0_1_69",
          ],
        },
      ],
    },
    // Integrations.
    {
      type: "html",
      value: "<div>Integrations</div>",
      defaultStyle: true,
    },
    {
      type: "category",
      link: {
        type: "doc",
        id: "metadata-ingestion/README",
      },
      label: "Overview",
      items: [
        {
          type: "doc",
          label: "Recipe",
          id: "metadata-ingestion/recipe_overview",
        },
        {
          type: "category",
          label: "Sinks",
          link: { type: "doc", id: "metadata-ingestion/sink_overview" },
          items: [
            {
              type: "autogenerated",
              dirName: "metadata-ingestion/sink_docs",
            },
          ],
        },
        {
          type: "category",
          label: "Transformers",
          link: {
            type: "doc",
            id: "metadata-ingestion/docs/transformer/intro",
          },
          items: ["metadata-ingestion/docs/transformer/dataset_transformer"],
        },
      ],
    },
    {
      "Quickstart Guides": [
        "metadata-ingestion/cli-ingestion",
        {
          BigQuery: [
            "docs/quick-ingestion-guides/bigquery/overview",
            "docs/quick-ingestion-guides/bigquery/setup",
            "docs/quick-ingestion-guides/bigquery/configuration",
          ],
        },
        {
          Redshift: [
            "docs/quick-ingestion-guides/redshift/overview",
            "docs/quick-ingestion-guides/redshift/setup",
            "docs/quick-ingestion-guides/redshift/configuration",
          ],
        },
        {
          Snowflake: [
            "docs/quick-ingestion-guides/snowflake/overview",
            "docs/quick-ingestion-guides/snowflake/setup",
            "docs/quick-ingestion-guides/snowflake/configuration",
          ],
        },
        {
          Tableau: [
            "docs/quick-ingestion-guides/tableau/overview",
            "docs/quick-ingestion-guides/tableau/setup",
            "docs/quick-ingestion-guides/tableau/configuration",
          ],
        },
        {
          PowerBI: [
            "docs/quick-ingestion-guides/powerbi/overview",
            "docs/quick-ingestion-guides/powerbi/setup",
            "docs/quick-ingestion-guides/powerbi/configuration",
          ],
        },
        {
          Looker: [
            "docs/quick-ingestion-guides/looker/overview",
            "docs/quick-ingestion-guides/looker/setup",
            "docs/quick-ingestion-guides/looker/configuration",
          ],
        },
      ],
    },
    {
      type: "category",
      label: "Sources",
      link: { type: "doc", id: "metadata-ingestion/source_overview" },
      items: [
        // collapse these; add push-based at top
        {
          type: "doc",
          id: "docs/lineage/airflow",
          label: "Airflow",
        },
        {
          type: "doc",
          id: "docs/lineage/dagster",
          label: "Dagster",
        },
        {
          type: "doc",
          id: "docs/lineage/prefect",
          label: "Prefect",
        },
        {
          type: "doc",
          id: "metadata-integration/java/acryl-spark-lineage/README",
          label: "Spark",
        },
        //"docker/airflow/local_airflow",
        "metadata-ingestion/integration_docs/great-expectations",
        "metadata-integration/java/datahub-protobuf/README",
        //"metadata-integration/java/spark-lineage-legacy/README",
        //"metadata-ingestion/source-docs-template",
        {
          type: "autogenerated",
          dirName: "docs/generated/ingestion/sources", // '.' means the current docs folder
        },
      ],
    },
    {
      "Advanced Guides": [
        {
          "Scheduling Ingestion": [
            "metadata-ingestion/schedule_docs/intro",
            "metadata-ingestion/schedule_docs/cron",
            "metadata-ingestion/schedule_docs/airflow",
            "metadata-ingestion/schedule_docs/kubernetes",
          ],
        },

        "docs/platform-instances",
        "docs/lineage/sql_parsing",
        "metadata-ingestion/docs/dev_guides/stateful",
        "metadata-ingestion/docs/dev_guides/classification",
        "metadata-ingestion/docs/dev_guides/add_stateful_ingestion_to_source",
        "metadata-ingestion/docs/dev_guides/sql_profiles",
        "metadata-ingestion/docs/dev_guides/profiling_ingestions",
      ],
    },
    // APIs & SDKs.
    {
      type: "html",
      value: "<div>API & SDKs</div>",
      defaultStyle: true,
    },
    {
      "DataHub's Open Metadata Standard": [
        "docs/modeling/metadata-model",
        "docs/what/mxe",
        {
          Entities: [
            {
              type: "autogenerated",
              dirName: "docs/generated/metamodel/entities", // '.' means the current docs folder
            },
          ],
        },
      ],
    },
    "docs/what-is-datahub/datahub-concepts",
    {
      type: "category",
      label: "Metadata Standards",
      link: { type: "doc", id: "docs/metadata-standards" },
      items: [
        {
          type: "doc",
          id: "docs/iceberg-catalog",
        },
        {
          type: "doc",
          id: "docs/lineage/openlineage",
          label: "OpenLineage",
        },
      ],
    },
    {
<<<<<<< HEAD
      "Advanced Guides": [
        "metadata-ingestion/docs/dev_guides/reporting_telemetry",
        "docs/advanced/mcp-mcl",
        "docs/advanced/writing-mcps",
        "docker/datahub-upgrade/README",
        "docs/advanced/no-code-modeling",
        "datahub-web-react/src/app/analytics/README",
        "docs/how/migrating-graph-service-implementation",
        "docs/advanced/field-path-spec-v2",
        "metadata-ingestion/adding-source",
        "docs/how/add-custom-ingestion-source",
        "docs/how/add-custom-data-platform",
        "docs/advanced/browse-paths-upgrade",
        "docs/browseV2/browse-paths-v2",
        "docs/plugins",
        "docs/advanced/bootstrap-mcps",
        "docs/advanced/api-tracing",
      ],
    },
    {
      type: "html",
      value: "<div>API & SDKs</div>",
      defaultStyle: true,
    },
    {
=======
>>>>>>> dce21bac
      type: "doc",
      id: "docs/api/datahub-apis",
    },
    {
      type: "category",
      label: "API",
      items: [
        {
          "GraphQL API": [
            {
              label: "Overview",
              type: "doc",
              id: "docs/api/graphql/overview",
            },
            {
              Reference: [
                {
                  type: "doc",
                  label: "Queries",
                  id: "graphql/queries",
                },
                {
                  type: "doc",
                  label: "Mutations",
                  id: "graphql/mutations",
                },
                {
                  type: "doc",
                  label: "Objects",
                  id: "graphql/objects",
                },
                {
                  type: "doc",
                  label: "Inputs",
                  id: "graphql/inputObjects",
                },
                {
                  type: "doc",
                  label: "Interfaces",
                  id: "graphql/interfaces",
                },
                {
                  type: "doc",
                  label: "Unions",
                  id: "graphql/unions",
                },
                {
                  type: "doc",
                  label: "Enums",
                  id: "graphql/enums",
                },
                {
                  type: "doc",
                  label: "Scalars",
                  id: "graphql/scalars",
                },
              ],
            },
            {
              Guides: [
                {
                  type: "doc",
                  label: "How To Set Up GraphQL",
                  id: "docs/api/graphql/how-to-set-up-graphql",
                },
                {
                  type: "doc",
                  label: "Getting Started With GraphQL",
                  id: "docs/api/graphql/getting-started",
                },
                {
                  type: "doc",
                  label: "GraphQL Best Practices",
                  id: "docs/api/graphql/graphql-best-practices",
                },
                {
                  type: "doc",
                  label: "Access Token Management",
                  id: "docs/api/graphql/token-management",
                },
              ],
            },
          ],
        },
        {
          OpenAPI: [
            {
              type: "doc",
              label: "OpenAPI",
              id: "docs/api/openapi/openapi-usage-guide",
            },
          ],
        },
        "docs/dev-guides/timeline",
        {
          "Rest.li API": [
            {
              type: "doc",
              label: "Rest.li API Guide",
              id: "docs/api/restli/restli-overview",
            },
            {
              type: "doc",
              label: "Restore Indices",
              id: "docs/api/restli/restore-indices",
            },
            {
              type: "doc",
              label: "Get Index Sizes",
              id: "docs/api/restli/get-index-sizes",
            },
            {
              type: "doc",
              label: "Truncate Timeseries Aspect",
              id: "docs/api/restli/truncate-time-series-aspect",
            },
            {
              type: "doc",
              label: "Get ElasticSearch Task Status Endpoint",
              id: "docs/api/restli/get-elastic-task-status",
            },
            {
              type: "doc",
              label: "Evaluate Tests",
              id: "docs/api/restli/evaluate-tests",
            },
            {
              type: "doc",
              label: "Aspect Versioning and Rest.li Modeling",
              id: "docs/advanced/aspect-versioning",
            },
          ],
        },
      ],
    },
    {
      type: "category",
      label: "Python SDK",
      items: [
        "metadata-ingestion/as-a-library",
        {
          "Python SDK Reference": [
            {
              type: "autogenerated",
              dirName: "python-sdk",
            },
          ],
        },
      ],
    },
    {
      type: "doc",
      label: "Java SDK",
      id: "metadata-integration/java/as-a-library",
    },
    {
      type: "category",
      label: "DataHub CLI",
      link: { type: "doc", id: "docs/cli" },
      items: ["docs/datahub_lite"],
    },
    {
      type: "category",
      label: "DataHub Actions",
      link: { type: "doc", id: "docs/act-on-metadata" },
      items: [
        "docs/actions/README",
        "docs/actions/quickstart",
        "docs/actions/concepts",
        {
          Sources: [
            {
              type: "autogenerated",
              dirName: "docs/actions/sources",
            },
          ],
        },
        {
          Events: [
            {
              type: "autogenerated",
              dirName: "docs/actions/events",
            },
          ],
        },
        {
          Actions: [
            {
              type: "autogenerated",
              dirName: "docs/actions/actions",
            },
          ],
        },
        {
          Guides: [
            {
              type: "autogenerated",
              dirName: "docs/actions/guides",
            },
          ],
        },
      ],
    },
    {
      "API & SDK Guides": [
        "docs/api/tutorials/datasets",
        "docs/api/tutorials/deprecation",
        "docs/api/tutorials/descriptions",
        "docs/api/tutorials/custom-properties",
        "docs/api/tutorials/assertions",
        "docs/api/tutorials/custom-assertions",
        "docs/api/tutorials/incidents",
        "docs/api/tutorials/operations",
        "docs/api/tutorials/data-contracts",
        "docs/api/tutorials/domains",
        "docs/api/tutorials/forms",
        "docs/api/tutorials/lineage",
        {
          type: "doc",
          id: "docs/api/tutorials/ml",
          label: "AI/ML Integration",
        },
        {
          type: "doc",
          id: "docs/api/tutorials/ml_feature_store",
          label: "Feature Store",
        },
        "docs/api/tutorials/owners",
        "docs/api/tutorials/structured-properties",
        "docs/api/tutorials/tags",
        "docs/api/tutorials/terms",
        {
          type: "doc",
          id: "docs/advanced/patch",
          label: "Patch",
        },
      ],
    },
    // Admin.
    {
      type: "html",
      value: "<div>Admin</div>",
      defaultStyle: true,
    },
    {
      Authentication: [
        "docs/authentication/README",
        "docs/authentication/concepts",
        "docs/authentication/changing-default-credentials",
        "docs/authentication/guides/add-users",
        {
          "Frontend Authentication": [
            "docs/authentication/guides/jaas",
            "docs/authentication/guides/sso/initialize-oidc",
            "docs/authentication/guides/sso/configure-oidc-react",
            "docs/authentication/guides/sso/configure-oidc-behind-proxy",
          ],
        },
        "docs/authentication/introducing-metadata-service-authentication",
        "docs/authentication/personal-access-tokens",
      ],
    },
    {
      Authorization: [
        "docs/authorization/README",
        "docs/authorization/roles",
        "docs/authorization/policies",
        "docs/authorization/groups",
      ],
    },
    {
      "Advanced Guides": [
        "docs/how/delete-metadata",
        "docs/how/configuring-authorization-with-apache-ranger",
        {
          "SCIM Provisioning": [
            "docs/managed-datahub/configuring-identity-provisioning-with-ms-entra",
            "docs/managed-datahub/configuring-identity-provisioning-with-okta",
          ],
        },
        "docs/how/backup-datahub",
        "docs/how/restore-indices",
        "docs/advanced/db-retention",
        "docs/advanced/monitoring",
        "docs/deploy/telemetry",
        "docs/how/kafka-config",
        "docs/advanced/no-code-upgrade",
        "docs/how/jattach-guide",
      ],
    },
    // Deployment.
    {
      type: "html",
      value: "<div>Deployment</div>",
      defaultStyle: true,
    },
    {
      type: "category",
      label: "Deployment Guides",
      link: {
        type: "generated-index",
        title: "Deployment Guides",
        description:
          "Learn how to deploy DataHub to your environment, set up authentication, manage upgrades, and more.",
      },
      items: [
        "docs/deploy/aws",
        "docs/deploy/gcp",
        "docs/deploy/azure",
        "docker/README",
        "docs/deploy/kubernetes",
      ],
    },
    {
      type: "category",
      label: "Advanced Guides",
      items: [
        "docs/deploy/confluent-cloud",
        "docs/deploy/environment-vars",
        "docs/how/extract-container-logs",
      ],
    },
    // Developers.
    {
      type: "html",
      value: "<div>Developers</div>",
      defaultStyle: true,
    },
    {
      Architecture: [
        "docs/architecture/architecture",
        "docs/components",
        "docs/architecture/metadata-ingestion",
        "docs/architecture/metadata-serving",
        "docs/architecture/docker-containers",
      ],
    },
    {
      "Developing on DataHub": [
        "docs/developers",
        "docs/docker/development",
        "metadata-ingestion/developing",
        "docs/api/graphql/graphql-endpoint-development",
        {
          Modules: [
            "datahub-web-react/README",
            "datahub-frontend/README",
            "datahub-graphql-core/README",
            "metadata-service/README",
            "metadata-jobs/mae-consumer-job/README",
            "metadata-jobs/mce-consumer-job/README",
          ],
        },
        {
          Troubleshooting: [
            "docs/troubleshooting/quickstart",
            "docs/troubleshooting/build",
            "docs/troubleshooting/general",
          ],
        },
      ],
    },
    {
      "Advanced Guides": [
        "docs/advanced/mcp-mcl",
        "docs/modeling/extending-the-metadata-model",
        "docs/advanced/no-code-modeling",
        "docs/advanced/api-tracing",
        "datahub-web-react/src/app/analytics/README",
        "docker/datahub-upgrade/README",
        "metadata-ingestion/adding-source",
        "docs/how/add-custom-ingestion-source",
        "docs/how/add-custom-data-platform",
        "docs/how/migrating-graph-service-implementation",
        "docs/advanced/field-path-spec-v2",
        "docs/advanced/browse-paths-upgrade",
        "docs/browseV2/browse-paths-v2",
        "metadata-ingestion/docs/dev_guides/reporting_telemetry",
        "docs/plugins",
        "docs/advanced/bootstrap-mcps",
      ],
    },
    // Community.
    {
      type: "html",
      value: "<div>Community</div>",
      defaultStyle: true,
    },
    {
      label: "Community",
      type: "category",
      collapsed: true,
      link: {
        type: "generated-index",
        title: "Community",
        description: "Learn about DataHub community.",
      },
      items: [
        "docs/slack",
        "docs/townhalls",
        //        "docs/townhall-history",
        "docs/CODE_OF_CONDUCT",
        "docs/CONTRIBUTING",
        "docs/links",
        "docs/rfc",
        "SECURITY",
      ],
    },
    {
      "Release History": ["releases", "docs/how/updating-datahub"],
    },

    // "Candidates for Deprecation": [
    // "README",
    // "docs/roadmap",
    // "docs/advanced/backfilling",
    //"docs/advanced/derived-aspects",
    //"docs/advanced/entity-hierarchy",
    //"docs/advanced/partial-update",
    //"docs/advanced/pdl-best-practices",
    //"docs/introducing-metadata-service-authentication"
    //"metadata-models-custom/README"
    //"metadata-ingestion/examples/transforms/README"
    //"docs/what/graph",
    //"docs/what/search-index",
    //"docs/how/add-new-aspect",
    //"docs/how/build-metadata-service",
    //"docs/how/graph-onboarding",
    //"docs/demo/graph-onboarding",
    //"metadata-integration/java/spark-lineage/README",
    // "metadata-integration/java/acryl-spark-lineage/README.md
    // "metadata-integration/java/openlineage-converter/README"
    //"metadata-ingestion-modules/airflow-plugin/README"
    //"metadata-ingestion-modules/dagster-plugin/README"
    //"metadata-ingestion-modules/prefect-plugin/README"
    //"metadata-ingestion-modules/gx-plugin/README"
    // "metadata-ingestion/schedule_docs/datahub", // we can delete this
    // TODO: change the titles of these, removing the "What is..." portion from the sidebar"
    // "docs/what/entity",
    // "docs/what/aspect",
    // "docs/what/urn",
    // "docs/what/relationship",
    // "docs/advanced/high-cardinality",
    // "docs/what/search-document",
    // "docs/what/snapshot",
    // "docs/what/delta",
    // - "docker/datahub-frontend/README",
    // - "docker/datahub-gms/README",
    // - "docker/datahub-mae-consumer/README",
    // - "docker/datahub-mce-consumer/README",
    // - "docker/datahub-ingestion/README",
    // - "docker/elasticsearch-setup/README",
    // - "docker/ingestion/README",
    // - "docker/kafka-setup/README",
    // - "docker/mariadb/README",
    // - "docker/mysql/README",
    // - "docker/neo4j/README",
    // - "docker/postgres/README",
    // - "perf-test/README",
    // "metadata-jobs/README",
    // "docs/how/add-user-data",
    // "docs/_feature-guide-template"
    // "docs/_api-guide-template"
    // - "metadata-service/services/README"
    // "metadata-ingestion/examples/structured_properties/README"
    // "smoke-test/tests/openapi/README"
    // "docs/SECURITY_STANCE"
    // "metadata-integration/java/datahub-schematron/README"
    // ],
  ],
};<|MERGE_RESOLUTION|>--- conflicted
+++ resolved
@@ -578,34 +578,6 @@
       ],
     },
     {
-<<<<<<< HEAD
-      "Advanced Guides": [
-        "metadata-ingestion/docs/dev_guides/reporting_telemetry",
-        "docs/advanced/mcp-mcl",
-        "docs/advanced/writing-mcps",
-        "docker/datahub-upgrade/README",
-        "docs/advanced/no-code-modeling",
-        "datahub-web-react/src/app/analytics/README",
-        "docs/how/migrating-graph-service-implementation",
-        "docs/advanced/field-path-spec-v2",
-        "metadata-ingestion/adding-source",
-        "docs/how/add-custom-ingestion-source",
-        "docs/how/add-custom-data-platform",
-        "docs/advanced/browse-paths-upgrade",
-        "docs/browseV2/browse-paths-v2",
-        "docs/plugins",
-        "docs/advanced/bootstrap-mcps",
-        "docs/advanced/api-tracing",
-      ],
-    },
-    {
-      type: "html",
-      value: "<div>API & SDKs</div>",
-      defaultStyle: true,
-    },
-    {
-=======
->>>>>>> dce21bac
       type: "doc",
       id: "docs/api/datahub-apis",
     },
@@ -877,7 +849,7 @@
       ],
     },
     {
-      "Advanced Guides": [
+      "s": [
         "docs/how/delete-metadata",
         "docs/how/configuring-authorization-with-apache-ranger",
         {
@@ -971,6 +943,7 @@
     {
       "Advanced Guides": [
         "docs/advanced/mcp-mcl",
+        "docs/advanced/writing-mcps",
         "docs/modeling/extending-the-metadata-model",
         "docs/advanced/no-code-modeling",
         "docs/advanced/api-tracing",
