--- conflicted
+++ resolved
@@ -323,10 +323,7 @@
             comment
         }
         properties {
-<<<<<<< HEAD
-=======
             propertiesName: name
->>>>>>> 47134c27
             createdTS: created {
                 time
                 actor
