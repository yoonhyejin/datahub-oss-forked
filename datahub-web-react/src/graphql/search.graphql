fragment autoCompleteFields on Entity {
    urn
    type
    ... on Dataset {
        exists
        name
        platform {
            ...platformFields
        }
        dataPlatformInstance {
            ...dataPlatformInstanceFields
        }
        properties {
            name
            qualifiedName
            lastModified {
                time
                actor
            }
        }
        parentContainers {
            ...parentContainersFields
        }
        subTypes {
            typeNames
        }
        siblings {
            isPrimary
            siblings {
                urn
                type
                ... on Dataset {
                    exists
                    platform {
                        ...platformFields
                    }
                    parentContainers {
                        ...parentContainersFields
                    }
                    name
                    properties {
                        name
                        description
                        qualifiedName
                        externalUrl
                        lastModified {
                            time
                            actor
                        }
                    }
                }
            }
        }
        ...datasetStatsFields
        access {
            ...getAccess
        }
    }
    ... on Role {
        id
        properties {
            name
            description
        }
    }
    ... on CorpUser {
        username
        properties {
            displayName
            title
            firstName
            lastName
            fullName
        }
        editableProperties {
            displayName
        }
    }
    ... on CorpGroup {
        name
        info {
            displayName
        }
    }
    ... on Dashboard {
        properties {
            name
        }
        platform {
            ...platformFields
        }
        dataPlatformInstance {
            ...dataPlatformInstanceFields
        }
        parentContainers {
            ...parentContainersFields
        }
        subTypes {
            typeNames
        }
    }
    ... on Chart {
        chartId
        properties {
            name
        }
        platform {
            ...platformFields
        }
        dataPlatformInstance {
            ...dataPlatformInstanceFields
        }
        parentContainers {
            ...parentContainersFields
        }
        subTypes {
            typeNames
        }
    }
    ... on DataFlow {
        orchestrator
        properties {
            name
        }
        platform {
            ...platformFields
        }
        dataPlatformInstance {
            ...dataPlatformInstanceFields
        }
        parentContainers {
            ...parentContainersFields
        }
    }
    ... on DataJob {
        dataFlow {
            orchestrator
            platform {
                ...platformFields
            }
            dataPlatformInstance {
                ...dataPlatformInstanceFields
            }
        }
        jobId
        properties {
            name
        }
        dataPlatformInstance {
            ...dataPlatformInstanceFields
        }
        parentContainers {
            ...parentContainersFields
        }
    }
    ... on GlossaryTerm {
        name
        hierarchicalName
        properties {
            name
        }
        parentNodes {
            ...parentNodesFields
        }
    }
    ... on GlossaryNode {
        properties {
            name
        }
    }
    ... on Domain {
        properties {
            name
        }
        parentDomains {
            ...parentDomainsFields
        }
    }
    ... on DataProduct {
        properties {
            name
        }
    }
    ... on Container {
        properties {
            name
        }
        platform {
            ...platformFields
        }
        dataPlatformInstance {
            ...dataPlatformInstanceFields
        }
        parentContainers {
            ...parentContainersFields
        }
        subTypes {
            typeNames
        }
    }
    ... on Tag {
        name
        properties {
            name
            colorHex
        }
    }
    ... on MLFeatureTable {
        name
        platform {
            ...platformFields
        }
        dataPlatformInstance {
            ...dataPlatformInstanceFields
        }
    }
    ... on MLFeature {
        name
        dataPlatformInstance {
            ...dataPlatformInstanceFields
        }
    }
    ... on MLPrimaryKey {
        name
        dataPlatformInstance {
            ...dataPlatformInstanceFields
        }
    }
    ... on MLModel {
        name
        platform {
            ...platformFields
        }
        dataPlatformInstance {
            ...dataPlatformInstanceFields
        }
    }
    ... on MLModelGroup {
        name
        platform {
            ...platformFields
        }
        dataPlatformInstance {
            ...dataPlatformInstanceFields
        }
    }
    ... on DataPlatform {
        ...nonConflictingPlatformFields
    }
    ... on BusinessAttribute {
        properties {
            name
            description
        }
    }
}

query getAutoCompleteResults($input: AutoCompleteInput!) {
    autoComplete(input: $input) {
        query
        suggestions
        entities {
            ...autoCompleteFields
        }
    }
}

query getAutoCompleteMultipleResults($input: AutoCompleteMultipleInput!) {
    autoCompleteForMultiple(input: $input) {
        query
        suggestions {
            type
            suggestions
            entities {
                ...autoCompleteFields
            }
        }
    }
}

fragment getAccess on Access {
    roles {
        role {
            ...getRolesName
        }
    }
}

fragment getRolesName on Role {
    urn
    type
    id
    properties {
        name
        description
        type
    }
}

fragment datasetStatsFields on Dataset {
    lastProfile: datasetProfiles(limit: 1) {
        rowCount
        columnCount
        sizeInBytes
        timestampMillis
    }
    lastOperation: operations(limit: 1) {
        lastUpdatedTimestamp
        timestampMillis
    }
    statsSummary {
        queryCountLast30Days
        uniqueUserCountLast30Days
        topUsersLast30Days {
            urn
            type
            username
            properties {
                displayName
                firstName
                lastName
                fullName
            }
            editableProperties {
                displayName
                pictureLink
            }
        }
    }
}

fragment nonSiblingsDatasetSearchFields on Dataset {
    exists
    name
    origin
    uri
    platform {
        ...platformFields
    }
    dataPlatformInstance {
        ...dataPlatformInstanceFields
    }
    editableProperties {
        name
        description
    }
    access {
        ...getAccess
    }
    platformNativeType
    properties {
        name
        description
        qualifiedName
        customProperties {
            key
            value
        }
        externalUrl
        lastModified {
            time
            actor
        }
    }
    ownership {
        ...ownershipFields
    }
    globalTags {
        ...globalTagsFields
    }
    glossaryTerms {
        ...glossaryTerms
    }
    subTypes {
        typeNames
    }
    domain {
        ...entityDomain
    }
    ...entityDataProduct
    parentContainers {
        ...parentContainersFields
    }
    deprecation {
        ...deprecationFields
    }
    health {
        ...entityHealth
    }
    ...datasetStatsFields
}

fragment searchResultsWithoutSchemaField on Entity {
    urn
    type
    ... on Dataset {
        ...nonSiblingsDatasetSearchFields
        siblings {
            isPrimary
            siblings {
                urn
                type
                ... on Dataset {
                    ...nonSiblingsDatasetSearchFields
                    structuredProperties {
                        properties {
                            ...structuredPropertiesFields
                        }
                    }
                }
            }
        }
        structuredProperties {
            properties {
                ...structuredPropertiesFields
            }
        }
    }
    ... on Role {
        id
        properties {
            name
            description
        }
    }
    ... on CorpUser {
        username
        properties {
            active
            displayName
            title
            firstName
            lastName
            fullName
            email
            departmentName
            title
        }
        info {
            active
            displayName
            title
            firstName
            lastName
            fullName
            email
            departmentName
            title
        }
        editableProperties {
            displayName
            title
            pictureLink
        }
    }
    ... on CorpGroup {
        name
        info {
            displayName
            description
        }
        memberCount: relationships(
            input: { types: ["IsMemberOfGroup", "IsMemberOfNativeGroup"], direction: INCOMING, start: 0, count: 1 }
        ) {
            total
        }
    }
    ... on Dashboard {
        dashboardId
        properties {
            name
            description
            externalUrl
            access
            lastModified {
                time
            }
        }
        ownership {
            ...ownershipFields
        }
        globalTags {
            ...globalTagsFields
        }
        glossaryTerms {
            ...glossaryTerms
        }
        editableProperties {
            description
        }
        platform {
            ...platformFields
        }
        dataPlatformInstance {
            ...dataPlatformInstanceFields
        }
        domain {
            ...entityDomain
        }
        ...entityDataProduct
        deprecation {
            ...deprecationFields
        }
        parentContainers {
            ...parentContainersFields
        }
        statsSummary {
            viewCount
            uniqueUserCountLast30Days
            topUsersLast30Days {
                urn
                type
                username
                properties {
                    displayName
                    firstName
                    lastName
                    fullName
                }
                editableProperties {
                    displayName
                    pictureLink
                }
            }
        }
        subTypes {
            typeNames
        }
        health {
            ...entityHealth
        }
        structuredProperties {
            properties {
                ...structuredPropertiesFields
            }
        }
    }
    ... on Chart {
        chartId
        properties {
            name
            description
            externalUrl
            type
            access
            lastModified {
                time
            }
            created {
                time
            }
        }
        ownership {
            ...ownershipFields
        }
        globalTags {
            ...globalTagsFields
        }
        glossaryTerms {
            ...glossaryTerms
        }
        editableProperties {
            description
        }
        platform {
            ...platformFields
        }
        dataPlatformInstance {
            ...dataPlatformInstanceFields
        }
        domain {
            ...entityDomain
        }
        ...entityDataProduct
        deprecation {
            ...deprecationFields
        }
        parentContainers {
            ...parentContainersFields
        }
        statsSummary {
            viewCount
            uniqueUserCountLast30Days
            topUsersLast30Days {
                urn
                type
                username
                properties {
                    displayName
                    firstName
                    lastName
                    fullName
                }
                editableProperties {
                    displayName
                    pictureLink
                }
            }
        }
        subTypes {
            typeNames
        }
        health {
            ...entityHealth
        }
        structuredProperties {
            properties {
                ...structuredPropertiesFields
            }
        }
    }
    ... on DataFlow {
        flowId
        cluster
        properties {
            name
            description
            project
            externalUrl
        }
        ownership {
            ...ownershipFields
        }
        globalTags {
            ...globalTagsFields
        }
        glossaryTerms {
            ...glossaryTerms
        }
        editableProperties {
            description
        }
        platform {
            ...platformFields
        }
        dataPlatformInstance {
            ...dataPlatformInstanceFields
        }
        parentContainers {
            ...parentContainersFields
        }
        domain {
            ...entityDomain
        }
        ...entityDataProduct
        deprecation {
            ...deprecationFields
        }
        childJobs: relationships(input: { types: ["IsPartOf"], direction: INCOMING, start: 0, count: 100 }) {
            total
        }
        health {
            ...entityHealth
        }
        structuredProperties {
            properties {
                ...structuredPropertiesFields
            }
        }
    }
    ... on DataJob {
        dataFlow {
            ...nonRecursiveDataFlowFields
        }
        jobId
        ownership {
            ...ownershipFields
        }
        properties {
            name
            description
            externalUrl
        }
        globalTags {
            ...globalTagsFields
        }
        glossaryTerms {
            ...glossaryTerms
        }
        editableProperties {
            description
        }
        domain {
            ...entityDomain
        }
        ...entityDataProduct
        deprecation {
            ...deprecationFields
        }
        dataPlatformInstance {
            ...dataPlatformInstanceFields
        }
        parentContainers {
            ...parentContainersFields
        }
        subTypes {
            typeNames
        }
        lastRun: runs(start: 0, count: 1) {
            count
            start
            total
            runs {
                urn
                type
                created {
                    time
                    actor
                }
            }
        }
        health {
            ...entityHealth
        }
        structuredProperties {
            properties {
                ...structuredPropertiesFields
            }
        }
    }
    ... on GlossaryTerm {
        name
        hierarchicalName
        properties {
            name
            description
            termSource
            sourceRef
            sourceUrl
            rawSchema
            customProperties {
                key
                value
            }
        }
        deprecation {
            ...deprecationFields
        }
        parentNodes {
            ...parentNodesFields
        }
        domain {
            ...entityDomain
        }
        structuredProperties {
            properties {
                ...structuredPropertiesFields
            }
        }
    }
    ... on GlossaryNode {
        ...glossaryNode
        parentNodes {
            ...parentNodesFields
        }
        structuredProperties {
            properties {
                ...structuredPropertiesFields
            }
        }
    }
    ... on Domain {
        properties {
            name
            description
        }
        ownership {
            ...ownershipFields
        }
        parentDomains {
            ...parentDomainsFields
        }
        ...domainEntitiesFields
        structuredProperties {
            properties {
                ...structuredPropertiesFields
            }
        }
    }
    ... on Container {
        properties {
            name
            description
            externalUrl
        }
        platform {
            ...platformFields
        }
        dataPlatformInstance {
            ...dataPlatformInstanceFields
        }
        editableProperties {
            description
        }
        ownership {
            ...ownershipFields
        }
        tags {
            ...globalTagsFields
        }
        glossaryTerms {
            ...glossaryTerms
        }
        subTypes {
            typeNames
        }
        entities(input: {}) {
            total
        }
        deprecation {
            ...deprecationFields
        }
        parentContainers {
            ...parentContainersFields
        }
        structuredProperties {
            properties {
                ...structuredPropertiesFields
            }
        }
    }
    ... on MLFeatureTable {
        name
        description
        featureTableProperties {
            description
            mlFeatures {
                urn
            }
            mlPrimaryKeys {
                urn
            }
        }
        ownership {
            ...ownershipFields
        }
        platform {
            ...platformFields
        }
        deprecation {
            ...deprecationFields
        }
        dataPlatformInstance {
            ...dataPlatformInstanceFields
        }
        structuredProperties {
            properties {
                ...structuredPropertiesFields
            }
        }
    }
    ... on MLFeature {
        ...nonRecursiveMLFeature
        structuredProperties {
            properties {
                ...structuredPropertiesFields
            }
        }
    }
    ... on MLPrimaryKey {
        ...nonRecursiveMLPrimaryKey
        structuredProperties {
            properties {
                ...structuredPropertiesFields
            }
        }
    }
    ... on MLModel {
        name
        description
        origin
        ownership {
            ...ownershipFields
        }
        platform {
            ...platformFields
        }
        deprecation {
            ...deprecationFields
        }
        dataPlatformInstance {
            ...dataPlatformInstanceFields
        }
        structuredProperties {
            properties {
                ...structuredPropertiesFields
            }
        }
        properties {
            propertiesName: name
        }
    }
    ... on MLModelGroup {
        name
        origin
        description
        ownership {
            ...ownershipFields
        }
        platform {
            ...platformFields
        }
        deprecation {
            ...deprecationFields
        }
        dataPlatformInstance {
            ...dataPlatformInstanceFields
        }
        structuredProperties {
            properties {
                ...structuredPropertiesFields
            }
        }
        properties {
            propertiesName: name
        }
    }
    ... on Tag {
        name
        properties {
            name
            colorHex
        }
        description
    }
    ... on DataPlatform {
        ...nonConflictingPlatformFields
    }
    ... on DataProduct {
        ...dataProductSearchFields
    }
    ... on ERModelRelationship {
        urn
        type
        id
        properties {
            ...ermodelrelationPropertiesFields
        }
        editableProperties {
            ...ermodelrelationEditablePropertiesFields
        }
        ownership {
            ...ownershipFields
        }
        tags {
            ...globalTagsFields
        }
        glossaryTerms {
            ...glossaryTerms
        }
    }
    ... on BusinessAttribute {
        ...businessAttributeFields
    }
    ... on StructuredPropertyEntity {
        ...structuredPropertyFields
    }
    ... on SupportsVersions {
        versionProperties {
            ...versionProperties
        }
    }
    ... on DataProcessInstance {
        ...dataProcessInstanceFields
    }
<<<<<<< HEAD
=======
    ... on DataPlatformInstance {
        ...dataPlatformInstanceFields
    }
>>>>>>> 47134c27
}

fragment searchResultFields on Entity {
    ...searchResultsWithoutSchemaField
    ... on SchemaFieldEntity {
        ...entityField
    }
}

fragment facetFields on FacetMetadata {
    field
    displayName
    entity {
        urn
        type
        ...entityDisplayNameFields
        ... on StructuredPropertyEntity {
            definition {
                valueType {
                    urn
                }
            }
        }
    }
    aggregations {
        value
        count
        entity {
            urn
            type
            ...entityDisplayNameFields
            ... on Tag {
                name
                properties {
                    name
                    colorHex
                }
            }
            ... on GlossaryTerm {
                name
                properties {
                    name
                }
                parentNodes {
                    ...parentNodesFields
                }
            }
            ... on DataPlatform {
                ...platformFields
            }
            ... on DataPlatformInstance {
                ...dataPlatformInstanceFields
            }
            ... on Domain {
                properties {
                    name
                }
                parentDomains {
                    ...parentDomainsFields
                }
            }
            ... on Container {
                platform {
                    ...platformFields
                }
                properties {
                    name
                }
                parentContainers {
                    ...parentContainersFields
                }
            }
            ... on CorpUser {
                username
                properties {
                    displayName
                    fullName
                }
                editableProperties {
                    displayName
                    pictureLink
                }
            }
            ... on CorpGroup {
                name
                properties {
                    displayName
                }
            }
            ... on DataProduct {
                properties {
                    name
                }
            }
        }
    }
}

fragment searchResults on SearchResults {
    start
    count
    total
    searchResults {
        entity {
            ...searchResultFields
        }
        matchedFields {
            name
            value
            entity {
                urn
                type
                ...entityDisplayNameFields
            }
        }
        insights {
            text
            icon
        }
    }
    facets {
        ...facetFields
    }
    suggestions {
        text
        frequency
        score
    }
}

fragment entityField on SchemaFieldEntity {
    urn
    type
    parent {
        urn
        type
        ...entityDisplayNameFields
        ... on Dataset {
            platform {
                ...platformFields
            }
            dataPlatformInstance {
                ...dataPlatformInstanceFields
            }
            parentContainers {
                ...parentContainersFields
            }
        }
    }
    fieldPath
    structuredProperties {
        properties {
            ...structuredPropertiesFields
        }
    }
    businessAttributes {
        businessAttribute {
            ...businessAttribute
        }
    }
}

fragment schemaFieldEntityFields on SchemaFieldEntity {
    urn
    type
    fieldPath
    parent {
        ...searchResultsWithoutSchemaField
    }
}

fragment searchAcrossRelationshipResults on SearchAcrossLineageResults {
    start
    count
    total
    searchResults {
        entity {
            ...searchResultFields
            ... on Dataset {
                assertions(start: 0, count: 1000) @include(if: $includeAssertions) {
                    assertions {
                        runEvents(status: COMPLETE, limit: 1) {
                            total
                            failed
                            succeeded
                        }
                    }
                }
            }
        }
        matchedFields {
            name
            value
        }
        insights {
            text
            icon
        }
        paths {
            path {
                ...searchResultsWithoutSchemaField
                ... on SchemaFieldEntity {
                    ...schemaFieldEntityFields
                }
            }
        }
        degree
    }
    facets {
        ...facetFields
    }
}

query getSearchResults($input: SearchInput!) {
    search(input: $input) {
        ...searchResults
    }
}

query getSearchResultsForMultiple($input: SearchAcrossEntitiesInput!) {
    searchAcrossEntities(input: $input) {
        ...searchResults
    }
}

query searchAcrossLineage($input: SearchAcrossLineageInput!, $includeAssertions: Boolean = false) {
    searchAcrossLineage(input: $input) {
        ...searchAcrossRelationshipResults
    }
}

query getEntityMentionNode($urn: String!) {
    entity(urn: $urn) {
        urn
        type
        ...searchResultFields
    }
}

query getEntityDisplayName($urn: String!) {
    entity(urn: $urn) {
        urn
        type
        ...entityDisplayNameFields
    }
}

query aggregateAcrossEntities($input: AggregateAcrossEntitiesInput!) {
    aggregateAcrossEntities(input: $input) {
        facets {
            ...facetFields
        }
    }
}

query listDataProductAssets($urn: String!, $input: SearchAcrossEntitiesInput!) {
    listDataProductAssets(urn: $urn, input: $input) {
        ...searchResults
    }
}<|MERGE_RESOLUTION|>--- conflicted
+++ resolved
@@ -963,12 +963,9 @@
     ... on DataProcessInstance {
         ...dataProcessInstanceFields
     }
-<<<<<<< HEAD
-=======
     ... on DataPlatformInstance {
         ...dataPlatformInstanceFields
     }
->>>>>>> 47134c27
 }
 
 fragment searchResultFields on Entity {
